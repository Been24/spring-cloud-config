--- conflicted
+++ resolved
@@ -41,13 +41,10 @@
 import org.eclipse.jgit.api.errors.InvalidRemoteException;
 import org.eclipse.jgit.api.errors.NotMergedException;
 import org.eclipse.jgit.api.errors.TransportException;
-<<<<<<< HEAD
 import org.eclipse.jgit.attributes.AttributesNodeProvider;
+import org.eclipse.jgit.junit.MockSystemReader;
 import org.eclipse.jgit.lib.BaseRepositoryBuilder;
 import org.eclipse.jgit.lib.ObjectDatabase;
-=======
-import org.eclipse.jgit.junit.MockSystemReader;
->>>>>>> b4563ed7
 import org.eclipse.jgit.lib.ObjectId;
 import org.eclipse.jgit.lib.Ref;
 import org.eclipse.jgit.lib.RefDatabase;
@@ -106,18 +103,12 @@
 
 	private File basedir = new File("target/config");
 
-<<<<<<< HEAD
-=======
-	@Rule
-	public final ExpectedException exception = ExpectedException.none();
-
 	@BeforeClass
 	public static void initClass() {
 		// mock Git configuration to make tests independent of local Git configuration
 		SystemReader.setInstance(new MockSystemReader());
 	}
 
->>>>>>> b4563ed7
 	@Before
 	public void init() throws Exception {
 		String uri = ConfigServerTestUtils.prepareLocalRepo();
@@ -618,11 +609,7 @@
 		assertThat(newObjectId.getName()).isEqualTo(locations.getVersion());
 
 		verify(git, times(0)).branchDelete();
-<<<<<<< HEAD
-	}
-=======
-    }
->>>>>>> b4563ed7
+	}
 
 	@Test
 	public void testRefreshWithoutFetch() throws Exception {
