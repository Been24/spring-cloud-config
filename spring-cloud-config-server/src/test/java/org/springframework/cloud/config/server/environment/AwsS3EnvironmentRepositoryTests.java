/*
 * Copyright 2016-2019 the original author or authors.
 *
 * Licensed under the Apache License, Version 2.0 (the "License");
 * you may not use this file except in compliance with the License.
 * You may obtain a copy of the License at
 *
 *      https://www.apache.org/licenses/LICENSE-2.0
 *
 * Unless required by applicable law or agreed to in writing, software
 * distributed under the License is distributed on an "AS IS" BASIS,
 * WITHOUT WARRANTIES OR CONDITIONS OF ANY KIND, either express or implied.
 * See the License for the specific language governing permissions and
 * limitations under the License.
 */

package org.springframework.cloud.config.server.environment;

import java.io.UnsupportedEncodingException;
import java.util.ArrayList;
import java.util.List;
import java.util.Properties;

import org.junit.jupiter.api.AfterEach;
import org.junit.jupiter.api.BeforeAll;
import org.junit.jupiter.api.Tag;
import org.junit.jupiter.api.Test;
import org.testcontainers.containers.localstack.LocalStackContainer;
import org.testcontainers.junit.jupiter.Container;
import org.testcontainers.junit.jupiter.Testcontainers;
import org.testcontainers.utility.DockerImageName;
import software.amazon.awssdk.auth.credentials.AwsBasicCredentials;
import software.amazon.awssdk.auth.credentials.StaticCredentialsProvider;
import software.amazon.awssdk.core.sync.RequestBody;
import software.amazon.awssdk.regions.Region;
import software.amazon.awssdk.services.s3.S3Client;
import software.amazon.awssdk.services.s3.model.BucketVersioningStatus;
import software.amazon.awssdk.services.s3.model.CreateBucketRequest;
import software.amazon.awssdk.services.s3.model.DeleteObjectRequest;
import software.amazon.awssdk.services.s3.model.PutBucketVersioningRequest;
import software.amazon.awssdk.services.s3.model.PutObjectRequest;
import software.amazon.awssdk.services.s3.model.VersioningConfiguration;

import org.springframework.cloud.config.environment.Environment;
import org.springframework.cloud.config.environment.PropertySource;
import org.springframework.cloud.config.server.config.ConfigServerProperties;

import static org.assertj.core.api.Assertions.assertThat;
import static org.testcontainers.containers.localstack.LocalStackContainer.Service.S3;

/**
 * @author Clay McCoy
 * @author Matej Nedić
 */
@Testcontainers
@Tag("DockerRequired")
public class AwsS3EnvironmentRepositoryTests {

	@Container
	private static final LocalStackContainer localstack = new LocalStackContainer(
			DockerImageName.parse("localstack/localstack:0.14.2")).withServices(S3);

	private final ConfigServerProperties server = new ConfigServerProperties();

	private final StaticCredentialsProvider staticCredentialsProvider = StaticCredentialsProvider
			.create(AwsBasicCredentials.create(localstack.getAccessKey(), localstack.getSecretKey()));

	private final S3Client s3Client = S3Client.builder().region(Region.of(localstack.getRegion()))
			.credentialsProvider(staticCredentialsProvider).endpointOverride(localstack.getEndpointOverride(S3))
			.build();

	private final EnvironmentRepository envRepo = new AwsS3EnvironmentRepository(s3Client, "bucket1", server);

	private final List<String> toBeRemoved = new ArrayList<>();

	final String yamlContent = "cloudfoundry:\n" + "  enabled: true\n" + "  accounts:\n" + "    - name: acc1\n"
			+ "      user: 'user1'\n" + "      password: 'password1'\n" + "      api: api.sys.acc1.cf-app.com\n"
			+ "      environment: test1\n" + "    - name: acc2\n" + "      user: 'user2'\n"
			+ "      password: 'password2'\n" + "      api: api.sys.acc2.cf-app.com\n" + "      environment: test2\n";

	final String jsonContent = "{\n" + " \"cloudfoundry\": {\n" + "  \"enabled\": true,\n" + "  \"accounts\": [{\n"
			+ "   \"name\": \"acc1\",\n" + "   \"user\": \"user1\",\n" + "   \"password\": \"password1\",\n"
			+ "   \"api\": \"api.sys.acc1.cf-app.com\",\n" + "   \"environment\": \"test1\"\n" + "  }, {\n"
			+ "   \"name\": \"acc2\",\n" + "   \"user\": \"user2\",\n" + "   \"password\": \"password2\",\n"
			+ "   \"api\": \"api.sys.acc2.cf-app.com\",\n" + "   \"environment\": \"test2\"\n" + "  }]\n" + " }\n"
			+ "}";

	final Properties expectedProperties = new Properties();

	{
		expectedProperties.put("cloudfoundry.enabled", true);
		expectedProperties.put("cloudfoundry.accounts[0].name", "acc1");
		expectedProperties.put("cloudfoundry.accounts[0].user", "user1");
		expectedProperties.put("cloudfoundry.accounts[0].password", "password1");
		expectedProperties.put("cloudfoundry.accounts[0].api", "api.sys.acc1.cf-app.com");
		expectedProperties.put("cloudfoundry.accounts[0].environment", "test1");
		expectedProperties.put("cloudfoundry.accounts[1].name", "acc2");
		expectedProperties.put("cloudfoundry.accounts[1].user", "user2");
		expectedProperties.put("cloudfoundry.accounts[1].password", "password2");
		expectedProperties.put("cloudfoundry.accounts[1].api", "api.sys.acc2.cf-app.com");
		expectedProperties.put("cloudfoundry.accounts[1].environment", "test2");
	}

	@BeforeAll
	public static void createBucket() {
		StaticCredentialsProvider staticCredentialsProvider = StaticCredentialsProvider
				.create(AwsBasicCredentials.create(localstack.getAccessKey(), localstack.getSecretKey()));
		S3Client s3Client = S3Client.builder().region(Region.of(localstack.getRegion()))
				.credentialsProvider(staticCredentialsProvider).endpointOverride(localstack.getEndpointOverride(S3))
				.build();
		s3Client.createBucket(CreateBucketRequest.builder().bucket("bucket1").build());
		s3Client.putBucketVersioning(
				PutBucketVersioningRequest.builder().bucket("bucket1")
						.versioningConfiguration(
								VersioningConfiguration.builder().status(BucketVersioningStatus.ENABLED).build())
						.build());
	}

	@AfterEach
	public void cleanUp() {
		toBeRemoved.forEach(
				value -> s3Client.deleteObject(DeleteObjectRequest.builder().bucket("bucket1").key(value).build()));
		toBeRemoved.clear();
	}

	@Test
	public void failToFindNonexistentObject() {
		Environment env = envRepo.findOne("foo", "bar", null);
		assertThat(env.getPropertySources().size()).isEqualTo(0);
	}

	@Test
	public void findPropertiesObject() throws UnsupportedEncodingException {
		String propertyContent = "cloudfoundry.enabled=true\n" + "cloudfoundry.accounts[0].name=acc1\n"
				+ "cloudfoundry.accounts[0].user=user1\n" + "cloudfoundry.accounts[0].password=password1\n"
				+ "cloudfoundry.accounts[0].api=api.sys.acc1.cf-app.com\n"
				+ "cloudfoundry.accounts[0].environment=test1\n" + "cloudfoundry.accounts[1].name=acc2\n"
				+ "cloudfoundry.accounts[1].user=user2\n" + "cloudfoundry.accounts[1].password=password2\n"
				+ "cloudfoundry.accounts[1].api=api.sys.acc2.cf-app.com\n"
				+ "cloudfoundry.accounts[1].environment=test2\n";
		String versionId = putFiles("foo-bar.properties", propertyContent);

		// Pulling content from a .properties file forces a boolean into a String
		expectedProperties.put("cloudfoundry.enabled", "true");

		final Environment env = envRepo.findOne("foo", "bar", null);

		assertExpectedEnvironment(env, "foo", null, versionId, 1, "bar");
	}

	@Test
	public void findJsonObject() throws UnsupportedEncodingException {
		String versionId = putFiles("foo-bar.json", jsonContent);

		final Environment env = envRepo.findOne("foo", "bar", null);

		assertExpectedEnvironment(env, "foo", null, versionId, 1, "bar");
	}

	@Test
	public void findYamlObject() throws UnsupportedEncodingException {
		String versionId = putFiles("foo-bar.yaml", yamlContent);

		final Environment env = envRepo.findOne("foo", "bar", null);

		assertExpectedEnvironment(env, "foo", null, versionId, 1, "bar");
	}

	@Test
	public void findYmlObject() throws UnsupportedEncodingException {
		String versionId = putFiles("foo-bar.yml", yamlContent);

		final Environment env = envRepo.findOne("foo", "bar", null);

		assertExpectedEnvironment(env, "foo", null, versionId, 1, "bar");
	}

	@Test
	public void findWithDefaultProfile() throws UnsupportedEncodingException {
		String versionId = putFiles("foo.yml", yamlContent);

		final Environment env = envRepo.findOne("foo", null, null);

		assertExpectedEnvironment(env, "foo", null, versionId, 1, "default", null);
	}

	@Test
	public void findWithDefaultProfileUsingSuffix() throws UnsupportedEncodingException {
		String versionId = putFiles("foo-default.yml", yamlContent);

		final Environment env = envRepo.findOne("foo", null, null);

		assertExpectedEnvironment(env, "foo", null, versionId, 1, "default", null);
	}

	@Test
	public void findWithMultipleProfilesAllFound() throws UnsupportedEncodingException {
		putFiles("foo-profile1.yml", yamlContent);
		String versionId = putFiles("foo-profile2.yml", jsonContent);

		final Environment env = envRepo.findOne("foo", "profile1,profile2", null);

		assertExpectedEnvironment(env, "foo", null, versionId, 2, "profile1", "profile2");
	}

	@Test
	public void findWithMultipleProfilesOneFound() throws UnsupportedEncodingException {
		String versionId = putFiles("foo-profile2.yml", jsonContent);

		final Environment env = envRepo.findOne("foo", "profile1,profile2", null);

		assertExpectedEnvironment(env, "foo", null, versionId, 1, "profile1", "profile2");
	}

	@Test
	public void findWithLabel() throws UnsupportedEncodingException {
		String versionId = putFiles("label1/foo-bar.yml", yamlContent);

		final Environment env = envRepo.findOne("foo", "bar", "label1");

		assertExpectedEnvironment(env, "foo", "label1", versionId, 1, "bar");
	}

	@Test
	public void findWithVersion() throws UnsupportedEncodingException {
		String versionId = putFiles("foo-bar.yml", yamlContent);

		final Environment env = envRepo.findOne("foo", "bar", null);

		assertExpectedEnvironment(env, "foo", null, versionId, 1, "bar");
	}

	@Test
	public void findWithMultipleApplicationAllFound() throws UnsupportedEncodingException {
		putFiles("foo-profile1.yml", jsonContent);
		String versionId = putFiles("bar-profile1.yml", jsonContent);

		final Environment env = envRepo.findOne("foo,bar", "profile1", null);

		assertExpectedEnvironment(env, "foo,bar", null, versionId, 2, "profile1");
	}

	@Test
	public void factoryCustomizable() {
		AwsS3EnvironmentRepositoryFactory factory = new AwsS3EnvironmentRepositoryFactory(new ConfigServerProperties());
		AwsS3EnvironmentProperties properties = new AwsS3EnvironmentProperties();
		properties.setRegion("us-east-1");
		properties.setEndpoint("https://myawsendpoint/");
		AwsS3EnvironmentRepository repository = factory.build(properties);
		assertThat(repository).isNotNull();
	}

<<<<<<< HEAD
	private String putFiles(String fileName, String propertyContent) {
		toBeRemoved.add(fileName);
		return s3Client.putObject(PutObjectRequest.builder().bucket("bucket1").key(fileName).build(),
				RequestBody.fromString((propertyContent))).versionId();
=======
	@Test
	public void getLocationsTest() {
		AwsS3EnvironmentRepositoryFactory factory = new AwsS3EnvironmentRepositoryFactory(new ConfigServerProperties());
		AwsS3EnvironmentProperties properties = new AwsS3EnvironmentProperties();
		properties.setRegion("us-east-1");
		properties.setBucket("test");
		AwsS3EnvironmentRepository repository = factory.build(properties);

		assertThat(repository.getLocations("app", "default", "main")).isEqualTo(
				new SearchPathLocator.Locations("app", "default", "main", null, new String[] { "s3://test/main" }));

		assertThat(repository.getLocations("app", "default", null)).isEqualTo(
				new SearchPathLocator.Locations("app", "default", null, null, new String[] { "s3://test/" }));

		assertThat(repository.getLocations("app", "default", ""))
				.isEqualTo(new SearchPathLocator.Locations("app", "default", "", null, new String[] { "s3://test/" }));

		ConfigServerProperties configServerProperties = new ConfigServerProperties();
		configServerProperties.setDefaultLabel("defaultlabel");
		factory = new AwsS3EnvironmentRepositoryFactory(configServerProperties);
		repository = factory.build(properties);

		assertThat(repository.getLocations("app", "default", null)).isEqualTo(new SearchPathLocator.Locations("app",
				"default", "defaultlabel", null, new String[] { "s3://test/defaultlabel" }));

		assertThat(repository.getLocations("app", "default", "")).isEqualTo(new SearchPathLocator.Locations("app",
				"default", "defaultlabel", null, new String[] { "s3://test/defaultlabel" }));
	}

	private void setupS3(String fileName, String propertyContent) throws UnsupportedEncodingException {
		setupS3(fileName, null, propertyContent);
	}

	private void setupS3(String fileName, String version, String propertyContent) throws UnsupportedEncodingException {
		final S3ObjectId s3ObjectId = new S3ObjectId("bucket1", fileName);
		final GetObjectRequest request = new GetObjectRequest(s3ObjectId);
>>>>>>> 85314467

	}

	private void assertExpectedEnvironment(Environment env, String applicationName, String label, String versionId,
			int propertySourceCount, String... profiles) {
		assertThat(env.getName()).isEqualTo(applicationName);
		assertThat(env.getProfiles()).isEqualTo(profiles);
		assertThat(env.getLabel()).isEqualTo(label);
		assertThat(env.getVersion()).isEqualTo(versionId);
		assertThat(env.getPropertySources().size()).isEqualTo(propertySourceCount);
		for (PropertySource ps : env.getPropertySources()) {
			assertThat(ps.getSource()).isEqualTo(expectedProperties);
		}
	}

}<|MERGE_RESOLUTION|>--- conflicted
+++ resolved
@@ -250,12 +250,6 @@
 		assertThat(repository).isNotNull();
 	}
 
-<<<<<<< HEAD
-	private String putFiles(String fileName, String propertyContent) {
-		toBeRemoved.add(fileName);
-		return s3Client.putObject(PutObjectRequest.builder().bucket("bucket1").key(fileName).build(),
-				RequestBody.fromString((propertyContent))).versionId();
-=======
 	@Test
 	public void getLocationsTest() {
 		AwsS3EnvironmentRepositoryFactory factory = new AwsS3EnvironmentRepositoryFactory(new ConfigServerProperties());
@@ -285,15 +279,10 @@
 				"default", "defaultlabel", null, new String[] { "s3://test/defaultlabel" }));
 	}
 
-	private void setupS3(String fileName, String propertyContent) throws UnsupportedEncodingException {
-		setupS3(fileName, null, propertyContent);
-	}
-
-	private void setupS3(String fileName, String version, String propertyContent) throws UnsupportedEncodingException {
-		final S3ObjectId s3ObjectId = new S3ObjectId("bucket1", fileName);
-		final GetObjectRequest request = new GetObjectRequest(s3ObjectId);
->>>>>>> 85314467
-
+	private String putFiles(String fileName, String propertyContent) {
+		toBeRemoved.add(fileName);
+		return s3Client.putObject(PutObjectRequest.builder().bucket("bucket1").key(fileName).build(),
+				RequestBody.fromString((propertyContent))).versionId();
 	}
 
 	private void assertExpectedEnvironment(Environment env, String applicationName, String label, String versionId,
