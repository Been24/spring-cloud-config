/*
 * Copyright 2013-2015 the original author or authors.
 *
 * Licensed under the Apache License, Version 2.0 (the "License");
 * you may not use this file except in compliance with the License.
 * You may obtain a copy of the License at
 *
 *      http://www.apache.org/licenses/LICENSE-2.0
 *
 * Unless required by applicable law or agreed to in writing, software
 * distributed under the License is distributed on an "AS IS" BASIS,
 * WITHOUT WARRANTIES OR CONDITIONS OF ANY KIND, either express or implied.
 * See the License for the specific language governing permissions and
 * limitations under the License.
 */

package org.springframework.cloud.config.server.environment;

import static org.springframework.util.StringUtils.hasText;

import java.io.File;
import java.io.IOException;
import java.util.HashSet;
import java.util.List;
import java.util.Set;

import org.eclipse.jgit.api.CheckoutCommand;
import org.eclipse.jgit.api.CloneCommand;
import org.eclipse.jgit.api.CreateBranchCommand.SetupUpstreamMode;
import org.eclipse.jgit.api.FetchCommand;
import org.eclipse.jgit.api.Git;
import org.eclipse.jgit.api.ListBranchCommand;
import org.eclipse.jgit.api.ListBranchCommand.ListMode;
import org.eclipse.jgit.api.MergeCommand;
import org.eclipse.jgit.api.MergeResult;
import org.eclipse.jgit.api.ResetCommand;
import org.eclipse.jgit.api.ResetCommand.ResetType;
import org.eclipse.jgit.api.Status;
import org.eclipse.jgit.api.StatusCommand;
import org.eclipse.jgit.api.TransportCommand;
import org.eclipse.jgit.api.TransportConfigCallback;
import org.eclipse.jgit.api.errors.GitAPIException;
import org.eclipse.jgit.api.errors.RefNotFoundException;
import org.eclipse.jgit.errors.NoRemoteRepositoryException;
import org.eclipse.jgit.lib.Ref;
import org.eclipse.jgit.transport.CredentialsProvider;
import org.eclipse.jgit.transport.FetchResult;
import org.eclipse.jgit.transport.JschConfigSessionFactory;
import org.eclipse.jgit.transport.OpenSshConfig.Host;
import org.eclipse.jgit.transport.SshSessionFactory;
import org.eclipse.jgit.transport.TagOpt;
import org.eclipse.jgit.transport.UsernamePasswordCredentialsProvider;
import org.eclipse.jgit.util.FileUtils;
import org.springframework.beans.factory.InitializingBean;
import org.springframework.cloud.config.server.support.PassphraseCredentialsProvider;
import org.springframework.core.env.ConfigurableEnvironment;
import org.springframework.core.io.UrlResource;
import org.springframework.util.Assert;
import org.springframework.util.StringUtils;

import com.jcraft.jsch.Session;

/**
 * An {@link EnvironmentRepository} backed by a single git repository.
 *
 * @author Dave Syer
 * @author Roy Clarkson
 * @author Marcos Barbero
 * @author Daniel Lavoie
 * @author Ryan Lynch
 */
public class JGitEnvironmentRepository extends AbstractScmEnvironmentRepository
		implements EnvironmentRepository, SearchPathLocator, InitializingBean {

	private static final String DEFAULT_LABEL = "master";
	private static final String FILE_URI_PREFIX = "file:";

	/**
	 * Timeout (in seconds) for obtaining HTTP or SSH connection (if applicable). Default
	 * 5 seconds.
	 */
	private int timeout = 5;

	/**
	 * Flag to indicate that the repository should be cloned on startup (not on demand).
	 * Generally leads to slower startup but faster first query.
	 */
	private boolean cloneOnStart = false;

	private JGitEnvironmentRepository.JGitFactory gitFactory = new JGitEnvironmentRepository.JGitFactory();

	private String defaultLabel = DEFAULT_LABEL;

	/**
	 * The credentials provider to use to connect to the Git repository.
	 */
	private CredentialsProvider gitCredentialsProvider;

	/**
	 * Transport configuration callback for JGit commands.
	 */
	private TransportConfigCallback transportConfigCallback;

	/**
	 * Flag to indicate that the repository should force pull. If true discard any local
	 * changes and take from remote repository.
	 */
	private boolean forcePull;
	private boolean initialized;

	public JGitEnvironmentRepository(ConfigurableEnvironment environment) {
		super(environment);
	}

	public boolean isCloneOnStart() {
		return this.cloneOnStart;
	}

	public void setCloneOnStart(boolean cloneOnStart) {
		this.cloneOnStart = cloneOnStart;
	}

	public int getTimeout() {
		return this.timeout;
	}

	public void setTimeout(int timeout) {
		this.timeout = timeout;
	}

	public TransportConfigCallback getTransportConfigCallback() {
		return transportConfigCallback;
	}

	public void setTransportConfigCallback(
			TransportConfigCallback transportConfigCallback) {
		this.transportConfigCallback = transportConfigCallback;
	}

	public JGitFactory getGitFactory() {
		return this.gitFactory;
	}

	public void setGitFactory(JGitFactory gitFactory) {
		this.gitFactory = gitFactory;
	}

	public String getDefaultLabel() {
		return this.defaultLabel;
	}

	public void setDefaultLabel(String defaultLabel) {
		this.defaultLabel = defaultLabel;
	}

	public boolean isForcePull() {
		return forcePull;
	}

	public void setForcePull(boolean forcePull) {
		this.forcePull = forcePull;
	}

	@Override
	public synchronized Locations getLocations(String application, String profile,
			String label) {
		if (label == null) {
			label = this.defaultLabel;
		}
		String version = refresh(label);
		return new Locations(application, profile, label, version,
				getSearchLocations(getWorkingDirectory(), application, profile, label));
	}

	@Override
	public void afterPropertiesSet() throws Exception {
		Assert.state(getUri() != null,
				"You need to configure a uri for the git repository");
		initialize();
		if (this.cloneOnStart) {
			initClonedRepository();
		}
	}

	/**
	 * Get the working directory ready.
	 */
	public String refresh(String label) {
		Git git = null;
		try {
			git = createGitClient();
			if (shouldPull(git)) {
				fetch(git, label);
				// checkout after fetch so we can get any new branches, tags,
				// ect.
				checkout(git, label);
				if (isBranch(git, label)) {
					// merge results from fetch
					merge(git, label);
					if (!isClean(git)) {
						logger.warn(
								"The local repository is dirty. Resetting it to origin/"
										+ label + ".");
						resetHard(git, label, "refs/remotes/origin/" + label);
					}
				}
			}
			else {
				// nothing to update so just checkout
				checkout(git, label);
			}
			// always return what is currently HEAD as the version
<<<<<<< HEAD
			return git.getRepository().findRef("HEAD").getObjectId().getName();
		}
		catch (RefNotFoundException e) {
=======
			return git.getRepository().getRef("HEAD").getObjectId().getName();
		} catch (RefNotFoundException e) {
>>>>>>> f9952178
			throw new NoSuchLabelException("No such label: " + label, e);
		}
		catch (NoRemoteRepositoryException e) {
			throw new NoSuchRepositoryException("No such repository: " + getUri(), e);
		}
		catch (GitAPIException e) {
			throw new NoSuchRepositoryException(
					"Cannot clone or checkout repository: " + getUri(), e);
		}
		catch (Exception e) {
			throw new IllegalStateException("Cannot load environment", e);
		}
		finally {
			try {
				if (git != null) {
					git.close();
				}
			}
			catch (Exception e) {
				this.logger.warn("Could not close git repository", e);
			}
		}
	}

	/**
	 * Clones the remote repository and then opens a connection to it.
	 * 
	 * @throws GitAPIException
	 * @throws IOException
	 */
	private void initClonedRepository() throws GitAPIException, IOException {
		if (!getUri().startsWith(FILE_URI_PREFIX)) {
			deleteBaseDirIfExists();
			Git git = cloneToBasedir();
			if (git != null) {
				git.close();
			}
			git = openGitRepository();
			if (git != null) {
				git.close();
			}
		}

	}

	private Ref checkout(Git git, String label) throws GitAPIException {
		CheckoutCommand checkout = git.checkout();
		if (shouldTrack(git, label)) {
			trackBranch(git, checkout, label);
		}
		else {
			// works for tags and local branches
			checkout.setName(label);
		}
		return checkout.call();
	}

	protected boolean shouldPull(Git git) throws GitAPIException {
		boolean shouldPull;
		Status gitStatus = git.status().call();
		boolean isWorkingTreeClean = gitStatus.isClean();
		String originUrl = git.getRepository().getConfig().getString("remote", "origin",
				"url");

		if (this.forcePull && !isWorkingTreeClean) {
			shouldPull = true;
			logDirty(gitStatus);
		}
		else {
			shouldPull = isWorkingTreeClean && originUrl != null;
		}
		if (!isWorkingTreeClean && !this.forcePull) {
			this.logger.info("Cannot pull from remote " + originUrl
					+ ", the working tree is not clean.");
		}
		return shouldPull;
	}

	@SuppressWarnings("unchecked")
	private void logDirty(Status status) {
		Set<String> dirties = dirties(status.getAdded(), status.getChanged(),
				status.getRemoved(), status.getMissing(), status.getModified(),
				status.getConflicting(), status.getUntracked());
		this.logger.warn(String.format("Dirty files found: %s", dirties));
	}

	@SuppressWarnings("unchecked")
	private Set<String> dirties(Set<String>... changes) {
		Set<String> dirties = new HashSet<>();
		for (Set<String> files : changes) {
			dirties.addAll(files);
		}
		return dirties;
	}

	private boolean shouldTrack(Git git, String label) throws GitAPIException {
		return isBranch(git, label) && !isLocalBranch(git, label);
	}

	protected FetchResult fetch(Git git, String label) {
		FetchCommand fetch = git.fetch();
		fetch.setRemote("origin");
		fetch.setTagOpt(TagOpt.FETCH_TAGS);

		configureCommand(fetch);
		try {
			FetchResult result = fetch.call();
			if (result.getTrackingRefUpdates() != null
					&& result.getTrackingRefUpdates().size() > 0) {
				logger.info("Fetched for remote " + label + " and found "
						+ result.getTrackingRefUpdates().size() + " updates");
			}
			return result;
		}
		catch (Exception ex) {
			String message = "Could not fetch remote for " + label + " remote: " + git
					.getRepository().getConfig().getString("remote", "origin", "url");
			warn(message, ex);
			return null;
		}
	}

	private MergeResult merge(Git git, String label) {
		try {
			MergeCommand merge = git.merge();
			merge.include(git.getRepository().getRef("origin/" + label));
			MergeResult result = merge.call();
			if (!result.getMergeStatus().isSuccessful()) {
				this.logger.warn("Merged from remote " + label + " with result "
						+ result.getMergeStatus());
			}
			return result;
		}
		catch (Exception ex) {
			String message = "Could not merge remote for " + label + " remote: " + git
					.getRepository().getConfig().getString("remote", "origin", "url");
			warn(message, ex);
			return null;
		}
	}

	private Ref resetHard(Git git, String label, String ref) {
		ResetCommand reset = git.reset();
		reset.setRef(ref);
		reset.setMode(ResetType.HARD);
		try {
			Ref resetRef = reset.call();
			if (resetRef != null) {
				this.logger.info(
						"Reset label " + label + " to version " + resetRef.getObjectId());
			}
			return resetRef;
		}
		catch (Exception ex) {
			String message = "Could not reset to remote for " + label + " (current ref="
					+ ref + "), remote: " + git.getRepository().getConfig()
							.getString("remote", "origin", "url");
			warn(message, ex);
			return null;
		}
	}

	private Git createGitClient() throws IOException, GitAPIException {
		File lock = new File(getWorkingDirectory(), ".git/index.lock");
		if (lock.exists()) {
			// The only way this can happen is if another JVM (e.g. one that
			// crashed earlier) created the lock. We can attempt to recover by
			// wiping the slate clean.
			logger.info("Deleting stale JGit lock file at " + lock);
			lock.delete();
		}
		if (new File(getWorkingDirectory(), ".git").exists()) {
			return openGitRepository();
		}
		else {
			return copyRepository();
		}
	}

	// Synchronize here so that multiple requests don't all try and delete the
	// base dir
	// together (this is a once only operation, so it only holds things up on
	// the first
	// request).
	private synchronized Git copyRepository() throws IOException, GitAPIException {
		deleteBaseDirIfExists();
		getBasedir().mkdirs();
		Assert.state(getBasedir().exists(), "Could not create basedir: " + getBasedir());
		if (getUri().startsWith(FILE_URI_PREFIX)) {
			return copyFromLocalRepository();
		}
		else {
			return cloneToBasedir();
		}
	}

	private Git openGitRepository() throws IOException {
		Git git = this.gitFactory.getGitByOpen(getWorkingDirectory());
		return git;
	}

	private Git copyFromLocalRepository() throws IOException {
		Git git;
		File remote = new UrlResource(StringUtils.cleanPath(getUri())).getFile();
		Assert.state(remote.isDirectory(), "No directory at " + getUri());
		File gitDir = new File(remote, ".git");
		Assert.state(gitDir.exists(), "No .git at " + getUri());
		Assert.state(gitDir.isDirectory(), "No .git directory at " + getUri());
		git = this.gitFactory.getGitByOpen(remote);
		return git;
	}

	private Git cloneToBasedir() throws GitAPIException {
		CloneCommand clone = this.gitFactory.getCloneCommandByCloneRepository()
				.setURI(getUri()).setDirectory(getBasedir());
		configureCommand(clone);
		try {
			return clone.call();
		}
		catch (GitAPIException e) {
			deleteBaseDirIfExists();
			throw e;
		}
	}

	private void deleteBaseDirIfExists() {
		if (getBasedir().exists()) {
			for (File file : getBasedir().listFiles()) {
				try {
					FileUtils.delete(file, FileUtils.RECURSIVE);
				}
				catch (IOException e) {
					throw new IllegalStateException("Failed to initialize base directory",
							e);
				}
			}
		}
	}

	private void initialize() {
		if (!this.initialized) {
			SshSessionFactory.setInstance(new JschConfigSessionFactory() {
				@Override
				protected void configure(Host hc, Session session) {
					session.setConfig("StrictHostKeyChecking",
							isStrictHostKeyChecking() ? "yes" : "no");
				}
			});
			this.initialized = true;
		}
	}

	private void configureCommand(TransportCommand<?, ?> command) {
		command.setTimeout(this.timeout);
		if (this.transportConfigCallback != null) {
			command.setTransportConfigCallback(this.transportConfigCallback);
		}
		CredentialsProvider credentialsProvider = getCredentialsProvider();
		if (credentialsProvider != null) {
			command.setCredentialsProvider(credentialsProvider);
		}
	}

	private CredentialsProvider getCredentialsProvider() {
		if (this.gitCredentialsProvider != null) {
			return this.gitCredentialsProvider;
		}

		if (hasText(getUsername()) && hasText(getPassword())) {
			return new UsernamePasswordCredentialsProvider(getUsername(), getPassword());
		}

		if (hasText(getPassphrase())) {
			return new PassphraseCredentialsProvider(getPassphrase());
		}

		return null;
	}

	private boolean isClean(Git git) {
		StatusCommand status = git.status();
		try {
			return status.call().isClean();
		}
		catch (Exception e) {
			String message = "Could not execute status command on local repository. Cause: ("
					+ e.getClass().getSimpleName() + ") " + e.getMessage();
			warn(message, e);
			return false;
		}
	}

	private void trackBranch(Git git, CheckoutCommand checkout, String label) {
		checkout.setCreateBranch(true).setName(label)
				.setUpstreamMode(SetupUpstreamMode.TRACK)
				.setStartPoint("origin/" + label);
	}

	private boolean isBranch(Git git, String label) throws GitAPIException {
		return containsBranch(git, label, ListMode.ALL);
	}

	private boolean isLocalBranch(Git git, String label) throws GitAPIException {
		return containsBranch(git, label, null);
	}

	private boolean containsBranch(Git git, String label, ListMode listMode)
			throws GitAPIException {
		ListBranchCommand command = git.branchList();
		if (listMode != null) {
			command.setListMode(listMode);
		}
		List<Ref> branches = command.call();
		for (Ref ref : branches) {
			if (ref.getName().endsWith("/" + label)) {
				return true;
			}
		}
		return false;
	}

	protected void warn(String message, Exception ex) {
		logger.warn(message);
		if (logger.isDebugEnabled()) {
			logger.debug("Stacktrace for: " + message, ex);
		}
	}

	/**
	 * Wraps the static method calls to {@link org.eclipse.jgit.api.Git} and
	 * {@link org.eclipse.jgit.api.CloneCommand} allowing for easier unit testing.
	 */
	static class JGitFactory {

		public Git getGitByOpen(File file) throws IOException {
			Git git = Git.open(file);
			return git;
		}

		public CloneCommand getCloneCommandByCloneRepository() {
			CloneCommand command = Git.cloneRepository();
			return command;
		}
	}

	/**
	 * @return the gitCredentialsProvider
	 */
	public CredentialsProvider getGitCredentialsProvider() {
		return gitCredentialsProvider;
	}

	/**
	 * @param gitCredentialsProvider the gitCredentialsProvider to set
	 */
	public void setGitCredentialsProvider(CredentialsProvider gitCredentialsProvider) {
		this.gitCredentialsProvider = gitCredentialsProvider;
	}
}<|MERGE_RESOLUTION|>--- conflicted
+++ resolved
@@ -210,14 +210,9 @@
 				checkout(git, label);
 			}
 			// always return what is currently HEAD as the version
-<<<<<<< HEAD
-			return git.getRepository().findRef("HEAD").getObjectId().getName();
+			return git.getRepository().getRef("HEAD").getObjectId().getName();
 		}
 		catch (RefNotFoundException e) {
-=======
-			return git.getRepository().getRef("HEAD").getObjectId().getName();
-		} catch (RefNotFoundException e) {
->>>>>>> f9952178
 			throw new NoSuchLabelException("No such label: " + label, e);
 		}
 		catch (NoRemoteRepositoryException e) {
