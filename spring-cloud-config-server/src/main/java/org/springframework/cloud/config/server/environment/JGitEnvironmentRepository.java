/*
 * Copyright 2013-2019 the original author or authors.
 *
 * Licensed under the Apache License, Version 2.0 (the "License");
 * you may not use this file except in compliance with the License.
 * You may obtain a copy of the License at
 *
 *      https://www.apache.org/licenses/LICENSE-2.0
 *
 * Unless required by applicable law or agreed to in writing, software
 * distributed under the License is distributed on an "AS IS" BASIS,
 * WITHOUT WARRANTIES OR CONDITIONS OF ANY KIND, either express or implied.
 * See the License for the specific language governing permissions and
 * limitations under the License.
 */

package org.springframework.cloud.config.server.environment;

import java.io.File;
import java.io.IOException;
import java.util.ArrayList;
import java.util.Collection;
import java.util.Collections;
import java.util.HashSet;
import java.util.List;
import java.util.Set;

<<<<<<< HEAD
import com.jcraft.jsch.Session;
import io.micrometer.observation.ObservationRegistry;
=======
>>>>>>> b202ce02
import org.eclipse.jgit.api.CheckoutCommand;
import org.eclipse.jgit.api.CloneCommand;
import org.eclipse.jgit.api.CreateBranchCommand.SetupUpstreamMode;
import org.eclipse.jgit.api.DeleteBranchCommand;
import org.eclipse.jgit.api.FetchCommand;
import org.eclipse.jgit.api.Git;
import org.eclipse.jgit.api.ListBranchCommand;
import org.eclipse.jgit.api.ListBranchCommand.ListMode;
import org.eclipse.jgit.api.MergeCommand;
import org.eclipse.jgit.api.MergeResult;
import org.eclipse.jgit.api.ResetCommand;
import org.eclipse.jgit.api.ResetCommand.ResetType;
import org.eclipse.jgit.api.Status;
import org.eclipse.jgit.api.StatusCommand;
import org.eclipse.jgit.api.TransportCommand;
import org.eclipse.jgit.api.TransportConfigCallback;
import org.eclipse.jgit.api.errors.GitAPIException;
import org.eclipse.jgit.api.errors.JGitInternalException;
import org.eclipse.jgit.api.errors.RefNotFoundException;
import org.eclipse.jgit.errors.NoRemoteRepositoryException;
import org.eclipse.jgit.lib.BranchTrackingStatus;
import org.eclipse.jgit.lib.Ref;
import org.eclipse.jgit.transport.CredentialsProvider;
import org.eclipse.jgit.transport.FetchResult;
import org.eclipse.jgit.transport.ReceiveCommand;
import org.eclipse.jgit.transport.TagOpt;
import org.eclipse.jgit.transport.TrackingRefUpdate;
import org.eclipse.jgit.util.FileUtils;

import org.springframework.beans.factory.InitializingBean;
import org.springframework.cloud.config.server.support.GitCredentialsProviderFactory;
import org.springframework.core.env.ConfigurableEnvironment;
import org.springframework.core.io.UrlResource;
import org.springframework.util.Assert;
import org.springframework.util.CollectionUtils;
import org.springframework.util.StringUtils;

import static java.lang.String.format;
import static org.eclipse.jgit.transport.ReceiveCommand.Type.DELETE;

/**
 * An {@link EnvironmentRepository} backed by a single git repository.
 *
 * @author Dave Syer
 * @author Roy Clarkson
 * @author Marcos Barbero
 * @author Daniel Lavoie
 * @author Ryan Lynch
 * @author Gareth Clay
 * @author ChaoDong Xi
 */
public class JGitEnvironmentRepository extends AbstractScmEnvironmentRepository
		implements EnvironmentRepository, SearchPathLocator, InitializingBean {

	/**
	 * Error message for URI for git repo.
	 */
	public static final String MESSAGE = "You need to configure a uri for the git repository.";

	private static final String FILE_URI_PREFIX = "file:";

	private static final String LOCAL_BRANCH_REF_PREFIX = "refs/remotes/origin/";

	/**
	 * Timeout (in seconds) for obtaining HTTP or SSH connection (if applicable). Default
	 * 5 seconds.
	 */
	private int timeout;

	/**
	 * Time (in seconds) between refresh of the git repository.
	 */
	private int refreshRate = 0;

	/**
	 * Time of the last refresh of the git repository.
	 */
	private long lastRefresh;

	/**
	 * Flag to indicate that the repository should be cloned on startup (not on demand).
	 * Generally leads to slower startup but faster first query.
	 */
	private boolean cloneOnStart;

	private JGitEnvironmentRepository.JGitFactory gitFactory;

	private String defaultLabel;

	/**
	 * Factory used to create the credentials provider to use to connect to the Git
	 * repository.
	 */
	private GitCredentialsProviderFactory gitCredentialsProviderFactory = new GitCredentialsProviderFactory();

	/**
	 * Transport configuration callback for JGit commands.
	 */
	private TransportConfigCallback transportConfigCallback;

	/**
	 * Flag to indicate that the repository should force pull. If true discard any local
	 * changes and take from remote repository.
	 */
	private boolean forcePull;

	/**
	 * Flag to indicate that the branch should be deleted locally if it's origin tracked
	 * branch was removed.
	 */
	private boolean deleteUntrackedBranches;

	/**
	 * Flag to indicate that SSL certificate validation should be bypassed when
	 * communicating with a repository served over an HTTPS connection.
	 */
	private boolean skipSslValidation;

	private boolean tryMasterBranch;

	private final ObservationRegistry observationRegistry;

	public JGitEnvironmentRepository(ConfigurableEnvironment environment, JGitEnvironmentProperties properties,
			ObservationRegistry observationRegistry) {
		super(environment, properties, observationRegistry);
		this.cloneOnStart = properties.isCloneOnStart();
		this.defaultLabel = properties.getDefaultLabel();
		this.forcePull = properties.isForcePull();
		this.timeout = properties.getTimeout();
		this.deleteUntrackedBranches = properties.isDeleteUntrackedBranches();
		this.refreshRate = properties.getRefreshRate();
		this.skipSslValidation = properties.isSkipSslValidation();
		this.gitFactory = new JGitFactory(properties.isCloneSubmodules());
		this.tryMasterBranch = properties.isTryMasterBranch();
		this.observationRegistry = observationRegistry;
	}

	public boolean isTryMasterBranch() {
		return tryMasterBranch;
	}

	public void setTryMasterBranch(boolean tryMasterBranch) {
		this.tryMasterBranch = tryMasterBranch;
	}

	public boolean isCloneOnStart() {
		return this.cloneOnStart;
	}

	public void setCloneOnStart(boolean cloneOnStart) {
		this.cloneOnStart = cloneOnStart;
	}

	public int getTimeout() {
		return this.timeout;
	}

	public void setTimeout(int timeout) {
		this.timeout = timeout;
	}

	public int getRefreshRate() {
		return this.refreshRate;
	}

	public void setRefreshRate(int refreshRate) {
		this.refreshRate = refreshRate;
	}

	public TransportConfigCallback getTransportConfigCallback() {
		return this.transportConfigCallback;
	}

	public void setTransportConfigCallback(TransportConfigCallback transportConfigCallback) {
		this.transportConfigCallback = transportConfigCallback;
	}

	public JGitFactory getGitFactory() {
		return this.gitFactory;
	}

	public void setGitFactory(JGitFactory gitFactory) {
		this.gitFactory = gitFactory;
	}

	public void setGitCredentialsProviderFactory(GitCredentialsProviderFactory gitCredentialsProviderFactory) {
		this.gitCredentialsProviderFactory = gitCredentialsProviderFactory;
	}

	GitCredentialsProviderFactory getGitCredentialsProviderFactory() {
		return gitCredentialsProviderFactory;
	}

	public String getDefaultLabel() {
		return this.defaultLabel;
	}

	public void setDefaultLabel(String defaultLabel) {
		this.defaultLabel = defaultLabel;
	}

	public boolean isForcePull() {
		return this.forcePull;
	}

	public void setForcePull(boolean forcePull) {
		this.forcePull = forcePull;
	}

	public boolean isDeleteUntrackedBranches() {
		return this.deleteUntrackedBranches;
	}

	public void setDeleteUntrackedBranches(boolean deleteUntrackedBranches) {
		this.deleteUntrackedBranches = deleteUntrackedBranches;
	}

	public boolean isSkipSslValidation() {
		return this.skipSslValidation;
	}

	public void setSkipSslValidation(boolean skipSslValidation) {
		this.skipSslValidation = skipSslValidation;
	}

	@Override
	public synchronized Locations getLocations(String application, String profile, String label) {
		if (label == null) {
			label = this.defaultLabel;
		}
		String version;
		try {
			version = refresh(label);
		}
		catch (Exception e) {
			if (this.defaultLabel.equals(label) && JGitEnvironmentProperties.MAIN_LABEL.equals(this.defaultLabel)
					&& tryMasterBranch) {
				logger.info("Could not refresh default label " + label, e);
				logger.info("Will try to checkout master label instead.");
				version = refresh(JGitEnvironmentProperties.MASTER_LABEL);
			}
			else {
				throw e;
			}
		}
		return new Locations(application, profile, label, version,
				getSearchLocations(getWorkingDirectory(), application, profile, label));
	}

	@Override
	public synchronized void afterPropertiesSet() throws Exception {
		Assert.state(getUri() != null, MESSAGE);
		if (this.cloneOnStart) {
			initClonedRepository();
		}
	}

	/**
	 * Get the working directory ready.
	 * @param label label to refresh
	 * @return head id
	 */
	public String refresh(String label) {
		Git git = null;
		try {
			git = createGitClient();
			if (shouldPull(git)) {
				FetchResult fetchStatus = fetch(git, label);
				if (this.deleteUntrackedBranches && fetchStatus != null) {
					deleteUntrackedLocalBranches(fetchStatus.getTrackingRefUpdates(), git);
				}
			}

			// checkout after fetch so we can get any new branches, tags, ect.
			// if nothing to update so just checkout and merge.
			// Merge because remote branch could have been updated before
			checkout(git, label);
			tryMerge(git, label);

			// always return what is currently HEAD as the version
			return git.getRepository().findRef("HEAD").getObjectId().getName();
		}
		catch (RefNotFoundException e) {
			throw new NoSuchLabelException("No such label: " + label, e);
		}
		catch (NoRemoteRepositoryException e) {
			throw new NoSuchRepositoryException("No such repository: " + getUri(), e);
		}
		catch (GitAPIException e) {
			throw new NoSuchRepositoryException("Cannot clone or checkout repository: " + getUri(), e);
		}
		catch (Exception e) {
			throw new IllegalStateException("Cannot load environment", e);
		}
		finally {
			try {
				if (git != null) {
					git.close();
				}
			}
			catch (Exception e) {
				this.logger.warn("Could not close git repository", e);
			}
		}
	}

	private void tryMerge(Git git, String label) {
		try {
			if (isBranch(git, label)) {
				// merge results from fetch
				merge(git, label);
				if (!isClean(git, label)) {
					this.logger.warn("The local repository is dirty or ahead of origin. Resetting" + " it to origin/"
							+ label + ".");
					resetHard(git, label, LOCAL_BRANCH_REF_PREFIX + label);
				}
			}
		}
		catch (GitAPIException e) {
			throw new NoSuchRepositoryException("Cannot clone or checkout repository: " + getUri(), e);
		}
	}

	/**
	 * Clones the remote repository and then opens a connection to it. Checks out to the
	 * defaultLabel if specified.
	 * @throws GitAPIException when cloning fails
	 * @throws IOException when repo opening fails
	 */
	private void initClonedRepository() throws GitAPIException, IOException {
		if (!getUri().startsWith(FILE_URI_PREFIX)) {
			deleteBaseDirIfExists();
			Git git = cloneToBasedir();
			if (git != null) {
				git.close();
			}
			git = openGitRepository();

			// Check if git points to valid repository and default label is not empty or
			// null.
			if (null != git && git.getRepository() != null && !StringUtils.isEmpty(getDefaultLabel())) {
				// Checkout the default branch set for repo in git. This may not always be
				// master. It depends on the
				// admin and organization settings.
				String defaultBranchInGit = git.getRepository().getBranch();
				// If default branch is not empty and NOT equal to defaultLabel, then
				// checkout the branch/tag/commit-id.
				if (!StringUtils.isEmpty(defaultBranchInGit)
						&& !getDefaultLabel().equalsIgnoreCase(defaultBranchInGit)) {
					checkoutDefaultBranchWithRetry(git);
				}
			}

			if (git != null) {
				git.close();
			}
		}

	}

	private void checkoutDefaultBranchWithRetry(Git git) throws GitAPIException {
		try {
			checkout(git, getDefaultLabel());
		}
		catch (Exception e) {
			if (JGitEnvironmentProperties.MAIN_LABEL.equals(getDefaultLabel()) && tryMasterBranch) {
				logger.info("Could not checkout default label " + getDefaultLabel(), e);
				logger.info("Will try to checkout master label instead.");
				checkout(git, JGitEnvironmentProperties.MASTER_LABEL);
			}
			else {
				throw e;
			}
		}

	}

	/**
	 * Deletes local branches if corresponding remote branch was removed.
	 * @param trackingRefUpdates list of tracking ref updates
	 * @param git git instance
	 * @return list of deleted branches
	 */
	private Collection<String> deleteUntrackedLocalBranches(Collection<TrackingRefUpdate> trackingRefUpdates, Git git) {
		if (CollectionUtils.isEmpty(trackingRefUpdates)) {
			return Collections.emptyList();
		}

		Collection<String> branchesToDelete = new ArrayList<>();
		for (TrackingRefUpdate trackingRefUpdate : trackingRefUpdates) {
			ReceiveCommand receiveCommand = trackingRefUpdate.asReceiveCommand();
			if (receiveCommand.getType() == DELETE) {
				String localRefName = trackingRefUpdate.getLocalName();
				if (StringUtils.startsWithIgnoreCase(localRefName, LOCAL_BRANCH_REF_PREFIX)) {
					String localBranchName = localRefName.substring(LOCAL_BRANCH_REF_PREFIX.length(),
							localRefName.length());
					branchesToDelete.add(localBranchName);
				}
			}
		}

		if (CollectionUtils.isEmpty(branchesToDelete)) {
			return Collections.emptyList();
		}

		try {
			// make sure that deleted branch not a current one
			checkoutDefaultBranchWithRetry(git);
			return deleteBranches(git, branchesToDelete);
		}
		catch (Exception ex) {
			String message = format("Failed to delete %s branches.", branchesToDelete);
			warn(message, ex);
			return Collections.emptyList();
		}
	}

	private List<String> deleteBranches(Git git, Collection<String> branchesToDelete) throws GitAPIException {
		DeleteBranchCommand deleteBranchCommand = git.branchDelete()
				.setBranchNames(branchesToDelete.toArray(new String[0]))
				// local branch can contain data which is not merged to HEAD - force
				// delete it anyway, since local copy should be R/O
				.setForce(true);
		List<String> resultList = deleteBranchCommand.call();
		this.logger.info(format("Deleted %s branches from %s branches to delete.", resultList, branchesToDelete));
		return resultList;
	}

	private Ref checkout(Git git, String label) throws GitAPIException {
		CheckoutCommand checkout = git.checkout();
		if (shouldTrack(git, label)) {
			trackBranch(git, checkout, label);
		}
		else {
			// works for tags and local branches
			checkout.setName(label);
		}
		return checkout.call();
	}

	protected boolean shouldPull(Git git) throws GitAPIException {
		boolean shouldPull;

		if (this.refreshRate > 0 && System.currentTimeMillis() - this.lastRefresh < (this.refreshRate * 1000)) {
			return false;
		}

		Status gitStatus;
		try {
			gitStatus = git.status().call();
		}
		catch (JGitInternalException e) {
			onPullInvalidIndex(git, e);
			gitStatus = git.status().call();
		}

		boolean isWorkingTreeClean = gitStatus.isClean();
		String originUrl = git.getRepository().getConfig().getString("remote", "origin", "url");

		if (this.forcePull && !isWorkingTreeClean) {
			shouldPull = true;
			logDirty(gitStatus);
		}
		else {
			shouldPull = isWorkingTreeClean && originUrl != null;
		}
		if (!isWorkingTreeClean && !this.forcePull) {
			this.logger.info("Cannot pull from remote " + originUrl + ", the working tree is not clean.");
		}
		return shouldPull;
	}

	protected void onPullInvalidIndex(Git git, JGitInternalException e) {
		if (!e.getMessage().contains("Short read of block.")) {
			throw e;
		}
		if (!this.forcePull) {
			throw e;
		}
		try {
			new File(getWorkingDirectory(), ".git/index").delete();
			git.reset().setMode(ResetType.HARD).setRef("HEAD").call();
		}
		catch (GitAPIException ex) {
			e.addSuppressed(ex);
			throw e;
		}
	}

	@SuppressWarnings("unchecked")
	private void logDirty(Status status) {
		Set<String> dirties = dirties(status.getAdded(), status.getChanged(), status.getRemoved(), status.getMissing(),
				status.getModified(), status.getConflicting(), status.getUntracked());
		this.logger.warn(format("Dirty files found: %s", dirties));
	}

	@SuppressWarnings("unchecked")
	private Set<String> dirties(Set<String>... changes) {
		Set<String> dirties = new HashSet<>();
		for (Set<String> files : changes) {
			dirties.addAll(files);
		}
		return dirties;
	}

	private boolean shouldTrack(Git git, String label) throws GitAPIException {
		return isBranch(git, label) && !isLocalBranch(git, label);
	}

	protected FetchResult fetch(Git git, String label) {
		FetchCommand fetch = git.fetch();
		fetch.setRemote("origin");
		fetch.setTagOpt(TagOpt.FETCH_TAGS);
		fetch.setRemoveDeletedRefs(this.deleteUntrackedBranches);
		if (this.refreshRate > 0) {
			this.setLastRefresh(System.currentTimeMillis());
		}

		configureCommand(fetch);
		try {
			FetchResult result = fetch.call();
			if (result.getTrackingRefUpdates() != null && result.getTrackingRefUpdates().size() > 0) {
				this.logger.info("Fetched for remote " + label + " and found " + result.getTrackingRefUpdates().size()
						+ " updates");
			}
			return result;
		}
		catch (Exception ex) {
			String message = "Could not fetch remote for " + label + " remote: "
					+ git.getRepository().getConfig().getString("remote", "origin", "url");
			warn(message, ex);
			return null;
		}
	}

	private MergeResult merge(Git git, String label) {
		try {
			MergeCommand merge = git.merge();
			merge.include(git.getRepository().findRef("origin/" + label));
			MergeResult result = merge.call();
			if (!result.getMergeStatus().isSuccessful()) {
				this.logger.warn("Merged from remote " + label + " with result " + result.getMergeStatus());
			}
			return result;
		}
		catch (Exception ex) {
			String message = "Could not merge remote for " + label + " remote: "
					+ git.getRepository().getConfig().getString("remote", "origin", "url");
			warn(message, ex);
			return null;
		}
	}

	private Ref resetHard(Git git, String label, String ref) {
		ResetCommand reset = git.reset();
		reset.setRef(ref);
		reset.setMode(ResetType.HARD);
		try {
			Ref resetRef = reset.call();
			if (resetRef != null) {
				this.logger.info("Reset label " + label + " to version " + resetRef.getObjectId());
			}
			return resetRef;
		}
		catch (Exception ex) {
			String message = "Could not reset to remote for " + label + " (current ref=" + ref + "), remote: "
					+ git.getRepository().getConfig().getString("remote", "origin", "url");
			warn(message, ex);
			return null;
		}
	}

	private Git createGitClient() throws IOException, GitAPIException {
		File lock = new File(getWorkingDirectory(), ".git/index.lock");
		if (lock.exists()) {
			// The only way this can happen is if another JVM (e.g. one that
			// crashed earlier) created the lock. We can attempt to recover by
			// wiping the slate clean.
			this.logger.info("Deleting stale JGit lock file at " + lock);
			lock.delete();
		}
		if (new File(getWorkingDirectory(), ".git").exists()) {
			return openGitRepository();
		}
		else {
			return copyRepository();
		}
	}

	// Synchronize here so that multiple requests don't all try and delete the
	// base dir
	// together (this is a once only operation, so it only holds things up on
	// the first
	// request).
	private synchronized Git copyRepository() throws IOException, GitAPIException {
		deleteBaseDirIfExists();
		getBasedir().mkdirs();
		Assert.state(getBasedir().exists(), "Could not create basedir: " + getBasedir());
		if (getUri().startsWith(FILE_URI_PREFIX)) {
			return copyFromLocalRepository();
		}
		else {
			return cloneToBasedir();
		}
	}

	private Git openGitRepository() throws IOException {
		Git git = this.gitFactory.getGitByOpen(getWorkingDirectory());
		return git;
	}

	private Git copyFromLocalRepository() throws IOException {
		Git git;
		File remote = new UrlResource(StringUtils.cleanPath(getUri())).getFile();
		Assert.state(remote.isDirectory(), "No directory at " + getUri());
		File gitDir = new File(remote, ".git");
		Assert.state(gitDir.exists(), "No .git at " + getUri());
		Assert.state(gitDir.isDirectory(), "No .git directory at " + getUri());
		git = this.gitFactory.getGitByOpen(remote);
		return git;
	}

	private Git cloneToBasedir() throws GitAPIException {
		CloneCommand clone = this.gitFactory.getCloneCommandByCloneRepository().setURI(getUri())
				.setDirectory(getBasedir());
		configureCommand(clone);
		try {
			return clone.call();
		}
		catch (GitAPIException e) {
			this.logger.warn("Error occured cloning to base directory.", e);
			deleteBaseDirIfExists();
			throw e;
		}
	}

	private void deleteBaseDirIfExists() {
		if (getBasedir().exists()) {
			for (File file : getBasedir().listFiles()) {
				try {
					FileUtils.delete(file, FileUtils.RECURSIVE);
				}
				catch (IOException e) {
					throw new IllegalStateException("Failed to initialize base directory", e);
				}
			}
		}
	}

	private void configureCommand(TransportCommand<?, ?> command) {
		command.setTimeout(this.timeout);
		if (this.transportConfigCallback != null) {
			command.setTransportConfigCallback(this.transportConfigCallback);
		}
		CredentialsProvider credentialsProvider = getCredentialsProvider();
		if (credentialsProvider != null) {
			command.setCredentialsProvider(credentialsProvider);
		}
	}

	private CredentialsProvider getCredentialsProvider() {
		return this.gitCredentialsProviderFactory.createFor(this.getUri(), getUsername(), getPassword(),
				getPassphrase(), isSkipSslValidation());
	}

	private boolean isClean(Git git, String label) {
		StatusCommand status = git.status();
		try {
			BranchTrackingStatus trackingStatus = BranchTrackingStatus.of(git.getRepository(), label);
			boolean isBranchAhead = trackingStatus != null && trackingStatus.getAheadCount() > 0;
			return status.call().isClean() && !isBranchAhead;
		}
		catch (Exception e) {
			String message = "Could not execute status command on local repository. Cause: ("
					+ e.getClass().getSimpleName() + ") " + e.getMessage();
			warn(message, e);
			return false;
		}
	}

	private void trackBranch(Git git, CheckoutCommand checkout, String label) {
		checkout.setCreateBranch(true).setName(label).setUpstreamMode(SetupUpstreamMode.TRACK)
				.setStartPoint("origin/" + label);
	}

	private boolean isBranch(Git git, String label) throws GitAPIException {
		return containsBranch(git, label, ListMode.ALL);
	}

	private boolean isLocalBranch(Git git, String label) throws GitAPIException {
		return containsBranch(git, label, null);
	}

	private boolean containsBranch(Git git, String label, ListMode listMode) throws GitAPIException {
		ListBranchCommand command = git.branchList();
		if (listMode != null) {
			command.setListMode(listMode);
		}
		List<Ref> branches = command.call();
		for (Ref ref : branches) {
			if (ref.getName().endsWith("/" + label)) {
				return true;
			}
		}
		return false;
	}

	protected void warn(String message, Exception ex) {
		this.logger.warn(message);
		if (this.logger.isDebugEnabled()) {
			this.logger.debug("Stacktrace for: " + message, ex);
		}
	}

	public long getLastRefresh() {
		return this.lastRefresh;
	}

	public void setLastRefresh(long lastRefresh) {
		this.lastRefresh = lastRefresh;
	}

	/**
	 * Wraps the static method calls to {@link org.eclipse.jgit.api.Git} and
	 * {@link org.eclipse.jgit.api.CloneCommand} allowing for easier unit testing.
	 */
	public static class JGitFactory {

		private final boolean cloneSubmodules;

		public JGitFactory() {
			this(false);
		}

		public JGitFactory(boolean cloneSubmodules) {
			this.cloneSubmodules = cloneSubmodules;
		}

		public Git getGitByOpen(File file) throws IOException {
			Git git = Git.open(file);
			return git;
		}

		public CloneCommand getCloneCommandByCloneRepository() {
			CloneCommand command = Git.cloneRepository().setCloneSubmodules(cloneSubmodules);
			return command;
		}

	}

}<|MERGE_RESOLUTION|>--- conflicted
+++ resolved
@@ -25,11 +25,7 @@
 import java.util.List;
 import java.util.Set;
 
-<<<<<<< HEAD
-import com.jcraft.jsch.Session;
 import io.micrometer.observation.ObservationRegistry;
-=======
->>>>>>> b202ce02
 import org.eclipse.jgit.api.CheckoutCommand;
 import org.eclipse.jgit.api.CloneCommand;
 import org.eclipse.jgit.api.CreateBranchCommand.SetupUpstreamMode;
@@ -54,7 +50,10 @@
 import org.eclipse.jgit.lib.Ref;
 import org.eclipse.jgit.transport.CredentialsProvider;
 import org.eclipse.jgit.transport.FetchResult;
+import org.eclipse.jgit.transport.JschConfigSessionFactory;
+import org.eclipse.jgit.transport.OpenSshConfig.Host;
 import org.eclipse.jgit.transport.ReceiveCommand;
+import org.eclipse.jgit.transport.SshSessionFactory;
 import org.eclipse.jgit.transport.TagOpt;
 import org.eclipse.jgit.transport.TrackingRefUpdate;
 import org.eclipse.jgit.util.FileUtils;
@@ -136,6 +135,8 @@
 	 */
 	private boolean forcePull;
 
+	private boolean initialized;
+
 	/**
 	 * Flag to indicate that the branch should be deleted locally if it's origin tracked
 	 * branch was removed.
@@ -150,11 +151,8 @@
 
 	private boolean tryMasterBranch;
 
-	private final ObservationRegistry observationRegistry;
-
-	public JGitEnvironmentRepository(ConfigurableEnvironment environment, JGitEnvironmentProperties properties,
-			ObservationRegistry observationRegistry) {
-		super(environment, properties, observationRegistry);
+	public JGitEnvironmentRepository(ConfigurableEnvironment environment, JGitEnvironmentProperties properties) {
+		super(environment, properties);
 		this.cloneOnStart = properties.isCloneOnStart();
 		this.defaultLabel = properties.getDefaultLabel();
 		this.forcePull = properties.isForcePull();
@@ -164,7 +162,6 @@
 		this.skipSslValidation = properties.isSkipSslValidation();
 		this.gitFactory = new JGitFactory(properties.isCloneSubmodules());
 		this.tryMasterBranch = properties.isTryMasterBranch();
-		this.observationRegistry = observationRegistry;
 	}
 
 	public boolean isTryMasterBranch() {
@@ -282,6 +279,7 @@
 	@Override
 	public synchronized void afterPropertiesSet() throws Exception {
 		Assert.state(getUri() != null, MESSAGE);
+		initialize();
 		if (this.cloneOnStart) {
 			initClonedRepository();
 		}
@@ -679,6 +677,18 @@
 		}
 	}
 
+	private void initialize() {
+		if (!this.initialized) {
+			SshSessionFactory.setInstance(new JschConfigSessionFactory() {
+				@Override
+				protected void configure(Host hc, Session session) {
+					session.setConfig("StrictHostKeyChecking", isStrictHostKeyChecking() ? "yes" : "no");
+				}
+			});
+			this.initialized = true;
+		}
+	}
+
 	private void configureCommand(TransportCommand<?, ?> command) {
 		command.setTimeout(this.timeout);
 		if (this.transportConfigCallback != null) {
