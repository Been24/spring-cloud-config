--- conflicted
+++ resolved
@@ -8,11 +8,7 @@
 	<parent>
 		<groupId>org.springframework.cloud</groupId>
 		<artifactId>spring-cloud-config</artifactId>
-<<<<<<< HEAD
 		<version>3.0.0-SNAPSHOT</version>
-=======
-		<version>2.2.4.BUILD-SNAPSHOT</version>
->>>>>>> 4bbb4ca5
 		<relativePath>..</relativePath>
 	</parent>
 
@@ -23,12 +19,6 @@
 		<docs.main>spring-cloud-config</docs.main>
 		<main.basedir>${basedir}/..</main.basedir>
 		<upload-docs-zip.phase>deploy</upload-docs-zip.phase>
-<<<<<<< HEAD
-	</properties>	
-	<build>
-		<sourceDirectory>src/main/asciidoc</sourceDirectory>
-	</build>
-=======
 		<configprops.inclusionPattern>spring.cloud.config.*</configprops.inclusionPattern>
 	</properties>
 	<dependencies>
@@ -37,7 +27,9 @@
 			<artifactId>spring-cloud-starter-config</artifactId>
 		</dependency>
 	</dependencies>
->>>>>>> 4bbb4ca5
+	<build>
+		<sourceDirectory>src/main/asciidoc</sourceDirectory>
+	</build>
 	<profiles>
 		<profile>
 			<id>docs</id>
@@ -48,14 +40,6 @@
 						<artifactId>git-commit-id-plugin</artifactId>
 					</plugin>
 					<plugin>
-<<<<<<< HEAD
-						<groupId>org.codehaus.mojo</groupId>
-						<artifactId>exec-maven-plugin</artifactId>
-					</plugin>
-					<plugin>
-						<groupId>org.apache.maven.plugins</groupId>
-=======
->>>>>>> 4bbb4ca5
 						<artifactId>maven-dependency-plugin</artifactId>
 					</plugin>
 					<plugin>
