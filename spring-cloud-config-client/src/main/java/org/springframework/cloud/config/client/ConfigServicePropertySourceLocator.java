/*
 * Copyright 2013-2019 the original author or authors.
 *
 * Licensed under the Apache License, Version 2.0 (the "License");
 * you may not use this file except in compliance with the License.
 * You may obtain a copy of the License at
 *
 *      https://www.apache.org/licenses/LICENSE-2.0
 *
 * Unless required by applicable law or agreed to in writing, software
 * distributed under the License is distributed on an "AS IS" BASIS,
 * WITHOUT WARRANTIES OR CONDITIONS OF ANY KIND, either express or implied.
 * See the License for the specific language governing permissions and
 * limitations under the License.
 */

package org.springframework.cloud.config.client;

import java.io.IOException;
import java.security.GeneralSecurityException;
import java.util.Arrays;
import java.util.Collection;
import java.util.Collections;
import java.util.HashMap;
import java.util.LinkedHashMap;
import java.util.List;
import java.util.Map;
import java.util.Map.Entry;

import javax.net.ssl.SSLContext;

import org.apache.commons.logging.Log;
import org.apache.commons.logging.LogFactory;
import org.apache.http.client.HttpClient;
import org.apache.http.impl.client.HttpClients;

import org.springframework.boot.env.OriginTrackedMapPropertySource;
import org.springframework.boot.origin.Origin;
import org.springframework.boot.origin.OriginTrackedValue;
import org.springframework.cloud.bootstrap.config.PropertySourceLocator;
import org.springframework.cloud.bootstrap.support.OriginTrackedCompositePropertySource;
import org.springframework.cloud.config.client.ConfigClientProperties.Credentials;
import org.springframework.cloud.config.environment.Environment;
import org.springframework.cloud.config.environment.PropertySource;
import org.springframework.cloud.configuration.SSLContextFactory;
import org.springframework.core.annotation.Order;
import org.springframework.core.env.CompositePropertySource;
import org.springframework.core.env.MapPropertySource;
import org.springframework.http.HttpEntity;
import org.springframework.http.HttpHeaders;
import org.springframework.http.HttpMethod;
import org.springframework.http.HttpRequest;
import org.springframework.http.HttpStatus;
import org.springframework.http.MediaType;
import org.springframework.http.ResponseEntity;
import org.springframework.http.client.ClientHttpRequestExecution;
import org.springframework.http.client.ClientHttpRequestFactory;
import org.springframework.http.client.ClientHttpRequestInterceptor;
import org.springframework.http.client.ClientHttpResponse;
import org.springframework.http.client.HttpComponentsClientHttpRequestFactory;
import org.springframework.http.client.SimpleClientHttpRequestFactory;
import org.springframework.retry.annotation.Retryable;
import org.springframework.util.Assert;
import org.springframework.util.Base64Utils;
import org.springframework.util.StringUtils;
import org.springframework.web.client.HttpClientErrorException;
import org.springframework.web.client.HttpServerErrorException;
import org.springframework.web.client.ResourceAccessException;
import org.springframework.web.client.RestTemplate;

import static org.springframework.cloud.config.client.ConfigClientProperties.AUTHORIZATION;
import static org.springframework.cloud.config.client.ConfigClientProperties.STATE_HEADER;
import static org.springframework.cloud.config.client.ConfigClientProperties.TOKEN_HEADER;

/**
 * @author Dave Syer
 * @author Mathieu Ouellet
 *
 */
@Order(0)
public class ConfigServicePropertySourceLocator implements PropertySourceLocator {

	private static Log logger = LogFactory.getLog(ConfigServicePropertySourceLocator.class);

	private RestTemplate restTemplate;

	private ConfigClientProperties defaultProperties;

	public ConfigServicePropertySourceLocator(ConfigClientProperties defaultProperties) {
		this.defaultProperties = defaultProperties;
	}

	@Override
	@Retryable(interceptor = "configServerRetryInterceptor")
	public org.springframework.core.env.PropertySource<?> locate(org.springframework.core.env.Environment environment) {
		ConfigClientProperties properties = this.defaultProperties.override(environment);
		CompositePropertySource composite = new OriginTrackedCompositePropertySource("configService");
		RestTemplate restTemplate = this.restTemplate == null ? getSecureRestTemplate(properties) : this.restTemplate;
		Exception error = null;
		String errorBody = null;
		try {
			String[] labels = new String[] { "" };
			if (StringUtils.hasText(properties.getLabel())) {
				labels = StringUtils.commaDelimitedListToStringArray(properties.getLabel());
			}
			String state = ConfigClientStateHolder.getState();
			// Try all the labels until one works
			for (String label : labels) {
				Environment result = getRemoteEnvironment(restTemplate, properties, label.trim(), state);
				if (result != null) {
					log(result);

					// result.getPropertySources() can be null if using xml
					if (result.getPropertySources() != null) {
						for (PropertySource source : result.getPropertySources()) {
							@SuppressWarnings("unchecked")
							Map<String, Object> map = translateOrigins(source.getName(),
									(Map<String, Object>) source.getSource());
							composite.addPropertySource(new OriginTrackedMapPropertySource(source.getName(), map));
						}
					}

					HashMap<String, Object> map = new HashMap<>();
					if (StringUtils.hasText(result.getState())) {
						putValue(map, "config.client.state", result.getState());
					}
					if (StringUtils.hasText(result.getVersion())) {
						putValue(map, "config.client.version", result.getVersion());
					}
					// the existence of this property source confirms a successful
					// response from config server
					composite.addFirstPropertySource(new MapPropertySource("configClient", map));
					return composite;
				}
			}
			errorBody = String.format("None of labels %s found", Arrays.toString(labels));
		}
		catch (HttpServerErrorException e) {
			error = e;
			if (MediaType.APPLICATION_JSON.includes(e.getResponseHeaders().getContentType())) {
				errorBody = e.getResponseBodyAsString();
			}
		}
		catch (Exception e) {
			error = e;
		}
		if (properties.isFailFast()) {
			throw new IllegalStateException("Could not locate PropertySource and the fail fast property is set, failing"
					+ (errorBody == null ? "" : ": " + errorBody), error);
		}
		logger.warn("Could not locate PropertySource: " + (error != null ? error.getMessage() : errorBody));
		return null;

	}

	@Override
	@Retryable(interceptor = "configServerRetryInterceptor")
	public Collection<org.springframework.core.env.PropertySource<?>> locateCollection(
			org.springframework.core.env.Environment environment) {
		return PropertySourceLocator.locateCollection(this, environment);
	}

	private void log(Environment result) {
		if (logger.isInfoEnabled()) {
			logger.info(String.format("Located environment: name=%s, profiles=%s, label=%s, version=%s, state=%s",
					result.getName(), result.getProfiles() == null ? "" : Arrays.asList(result.getProfiles()),
					result.getLabel(), result.getVersion(), result.getState()));
		}
		if (logger.isDebugEnabled()) {
			List<PropertySource> propertySourceList = result.getPropertySources();
			if (propertySourceList != null) {
				int propertyCount = 0;
				for (PropertySource propertySource : propertySourceList) {
					propertyCount += propertySource.getSource().size();
				}
				logger.debug(String.format("Environment %s has %d property sources with %d properties.",
						result.getName(), result.getPropertySources().size(), propertyCount));
			}

		}
	}

	private Map<String, Object> translateOrigins(String name, Map<String, Object> source) {
		Map<String, Object> withOrigins = new LinkedHashMap<>();
		for (Map.Entry<String, Object> entry : source.entrySet()) {
			boolean hasOrigin = false;

			if (entry.getValue() instanceof Map) {
				@SuppressWarnings("unchecked")
				Map<String, Object> value = (Map<String, Object>) entry.getValue();
				if (value.size() == 2 && value.containsKey("origin") && value.containsKey("value")) {
					Origin origin = new ConfigServiceOrigin(name, value.get("origin"));
					OriginTrackedValue trackedValue = OriginTrackedValue.of(value.get("value"), origin);
					withOrigins.put(entry.getKey(), trackedValue);
					hasOrigin = true;
				}
			}

			if (!hasOrigin) {
				withOrigins.put(entry.getKey(), entry.getValue());
			}
		}
		return withOrigins;
	}

	private void putValue(HashMap<String, Object> map, String key, String value) {
		if (StringUtils.hasText(value)) {
			map.put(key, value);
		}
	}

	private Environment getRemoteEnvironment(RestTemplate restTemplate, ConfigClientProperties properties, String label,
			String state) {
		String path = "/{name}/{profile}";
		String name = properties.getName();
		String profile = properties.getProfile();
		String token = properties.getToken();
		int noOfUrls = properties.getUri().length;
		if (noOfUrls > 1) {
			logger.info("Multiple Config Server Urls found listed.");
		}

		Object[] args = new String[] { name, profile };
		if (StringUtils.hasText(label)) {
			// workaround for Spring MVC matching / in paths
			label = Environment.denormalize(label);
			args = new String[] { name, profile, label };
			path = path + "/{label}";
		}
		ResponseEntity<Environment> response = null;

		for (int i = 0; i < noOfUrls; i++) {
			Credentials credentials = properties.getCredentials(i);
			String uri = credentials.getUri();
			String username = credentials.getUsername();
			String password = credentials.getPassword();

			logger.info("Fetching config from server at : " + uri);

			try {
				HttpHeaders headers = new HttpHeaders();
<<<<<<< HEAD
				headers.setAccept(Collections.singletonList(MediaType.parseMediaType(V2_JSON)));
=======
				headers.setAccept(Collections.singletonList(
						MediaType.parseMediaType(properties.getMediaType())));
>>>>>>> 48eb520e
				addAuthorizationToken(properties, headers, username, password);
				if (StringUtils.hasText(token)) {
					headers.add(TOKEN_HEADER, token);
				}
				if (StringUtils.hasText(state) && properties.isSendState()) {
					headers.add(STATE_HEADER, state);
				}

				final HttpEntity<Void> entity = new HttpEntity<>((Void) null, headers);
				response = restTemplate.exchange(uri + path, HttpMethod.GET, entity, Environment.class, args);
			}
			catch (HttpClientErrorException e) {
				if (e.getStatusCode() != HttpStatus.NOT_FOUND) {
					throw e;
				}
			}
			catch (ResourceAccessException e) {
				logger.info("Connect Timeout Exception on Url - " + uri + ". Will be trying the next url if available");
				if (i == noOfUrls - 1) {
					throw e;
				}
				else {
					continue;
				}
			}

			if (response == null || response.getStatusCode() != HttpStatus.OK) {
				return null;
			}

			Environment result = response.getBody();
			return result;
		}

		return null;
	}

	public void setRestTemplate(RestTemplate restTemplate) {
		this.restTemplate = restTemplate;
	}

	private RestTemplate getSecureRestTemplate(ConfigClientProperties client) {
		if (client.getRequestReadTimeout() < 0) {
			throw new IllegalStateException("Invalid Value for Read Timeout set.");
		}
		if (client.getRequestConnectTimeout() < 0) {
			throw new IllegalStateException("Invalid Value for Connect Timeout set.");
		}

		ClientHttpRequestFactory requestFactory = createHttpRquestFactory(client);
		RestTemplate template = new RestTemplate(requestFactory);
		Map<String, String> headers = new HashMap<>(client.getHeaders());
		if (headers.containsKey(AUTHORIZATION)) {
			headers.remove(AUTHORIZATION); // To avoid redundant addition of header
		}
		if (!headers.isEmpty()) {
			template.setInterceptors(
					Arrays.<ClientHttpRequestInterceptor>asList(new GenericRequestHeaderInterceptor(headers)));
		}

		return template;
	}

	private ClientHttpRequestFactory createHttpRquestFactory(ConfigClientProperties client) {
		if (client.getTls().isEnabled()) {
			try {
				SSLContextFactory factory = new SSLContextFactory(client.getTls());
				SSLContext sslContext = factory.createSSLContext();
				HttpClient httpClient = HttpClients.custom().setSSLContext(sslContext).build();
				HttpComponentsClientHttpRequestFactory result = new HttpComponentsClientHttpRequestFactory(httpClient);

				result.setReadTimeout(client.getRequestReadTimeout());
				result.setConnectTimeout(client.getRequestConnectTimeout());
				return result;

			}
			catch (GeneralSecurityException | IOException ex) {
				logger.error(ex);
				throw new IllegalStateException("Failed to create config client with TLS.", ex);
			}
		}

		SimpleClientHttpRequestFactory result = new SimpleClientHttpRequestFactory();
		result.setReadTimeout(client.getRequestReadTimeout());
		result.setConnectTimeout(client.getRequestConnectTimeout());
		return result;
	}

	private void addAuthorizationToken(ConfigClientProperties configClientProperties, HttpHeaders httpHeaders,
			String username, String password) {
		String authorization = configClientProperties.getHeaders().get(AUTHORIZATION);

		if (password != null && authorization != null) {
			throw new IllegalStateException("You must set either 'password' or 'authorization'");
		}

		if (password != null) {
			byte[] token = Base64Utils.encode((username + ":" + password).getBytes());
			httpHeaders.add("Authorization", "Basic " + new String(token));
		}
		else if (authorization != null) {
			httpHeaders.add("Authorization", authorization);
		}

	}

	/**
	 * Adds the provided headers to the request.
	 */
	public static class GenericRequestHeaderInterceptor implements ClientHttpRequestInterceptor {

		private final Map<String, String> headers;

		public GenericRequestHeaderInterceptor(Map<String, String> headers) {
			this.headers = headers;
		}

		@Override
		public ClientHttpResponse intercept(HttpRequest request, byte[] body, ClientHttpRequestExecution execution)
				throws IOException {
			for (Entry<String, String> header : this.headers.entrySet()) {
				request.getHeaders().add(header.getKey(), header.getValue());
			}
			return execution.execute(request, body);
		}

		protected Map<String, String> getHeaders() {
			return this.headers;
		}

	}

	static class ConfigServiceOrigin implements Origin {

		private final String remotePropertySource;

		private final Object origin;

		ConfigServiceOrigin(String remotePropertySource, Object origin) {
			this.remotePropertySource = remotePropertySource;
			Assert.notNull(origin, "origin may not be null");
			this.origin = origin;

		}

		@Override
		public String toString() {
			return "Config Server " + this.remotePropertySource + ":" + this.origin.toString();
		}

	}

}<|MERGE_RESOLUTION|>--- conflicted
+++ resolved
@@ -239,12 +239,7 @@
 
 			try {
 				HttpHeaders headers = new HttpHeaders();
-<<<<<<< HEAD
-				headers.setAccept(Collections.singletonList(MediaType.parseMediaType(V2_JSON)));
-=======
-				headers.setAccept(Collections.singletonList(
-						MediaType.parseMediaType(properties.getMediaType())));
->>>>>>> 48eb520e
+				headers.setAccept(Collections.singletonList(MediaType.parseMediaType(properties.getMediaType())));
 				addAuthorizationToken(properties, headers, username, password);
 				if (StringUtils.hasText(token)) {
 					headers.add(TOKEN_HEADER, token);
